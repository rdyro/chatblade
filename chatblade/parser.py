import sys
import os
import argparse

from . import utils


def get_piped_input():
    if not sys.stdin.isatty():
        return sys.stdin.read()
    return None


def get_openai_key(options):
    if options["openai_api_key"]:
        return options["openai_api_key"]
    elif "OPENAI_API_KEY" in os.environ:
        return os.environ["OPENAI_API_KEY"]
    else:
        return None


def extract_query(query):
    """The query comes from both the query and any piped input
    The user can provide either only a query, a piped input, or both
    in which case the piped input gets placed above the query
    """
    query = " ".join(query) if query else None
    piped_input = get_piped_input()
    if query and piped_input:
        return piped_input + "\n----------------\n" + query
    elif query:
        return query
    elif piped_input:
        return piped_input
    else:
        return None


def extract_options(options):
    options = vars(options)  # to map
    options["openai_api_key"] = get_openai_key(options)
    options["model"] = {"3.5": "gpt-3.5-turbo", "4": "gpt-4"}[options["chat_gpt"]]
    del options["query"]
    del options["chat_gpt"]
    return utils.DotDict(options)


def parse(args):
    parser = argparse.ArgumentParser(
        "Chatblade", description="a CLI Swiss Army Knife for ChatGPT"
    )
    parser.add_argument("query", type=str, nargs="*", help="Query to send to chat GPT")
    parser.add_argument(
        "-l",
        "--last",
        action="store_true",
        help="""display the last result. 
        If a query is given the conversation is continued""",
    )
    parser.add_argument(
        "-p",
        "--prompt-file",
        metavar="name",
        type=str,
        help="prompt name - will load the prompt at ~/.config/chatblade/name as system msg",
    )
    parser.add_argument(
        "--openai-api-key",
        metavar="key",
        type=str,
        help="the OpenAI API key can also be set as env variable OPENAI_API_KEY",
    )
    parser.add_argument(
        "--temperature",
        metavar="t",
        type=float,
        help="temperature (openai setting)",
        default=0.0,
    )
    parser.add_argument(
        "-c", "--chat-gpt", choices=["3.5", "4"], help="chat GPT model", default="3.5"
    )

    parser.add_argument(
        "-i",
        "--interactive",
        help="start an interactive chat session. This will implicitly continue the conversation",
        action="store_true",
    )
    parser.add_argument(
        "-s",
        "--stream",
        help="Stream the incoming text to the terminal",
        action="store_true",
    )

    # ------ Display Options
    parser.add_argument(
        "-e",
        "--extract",
        help="extract content from response if possible (either json or code block)",
        action="store_true",
    )
    parser.add_argument(
        "-r",
        "--raw",
        help="print the last response as pure text, don't pretty print or format",
        action="store_true",
    )
    parser.add_argument(
        "-t",
        "--tokens",
        help="display what *would* be sent, how many tokens, and estimated costs",
        action="store_true",
    )
    parser.add_argument(
<<<<<<< HEAD
        "-n",
        "--no-format",
        help="do not add pretty print formatting to output",
=======
        "-o",
        "--only",
        help="Only display the response, omit query",
>>>>>>> 7283ba44
        action="store_true",
    )

    # --- debug
    parser.add_argument("--debug", action="store_true", help=argparse.SUPPRESS)

    options = parser.parse_args(args)
    return extract_query(options.query), extract_options(options)<|MERGE_RESOLUTION|>--- conflicted
+++ resolved
@@ -115,15 +115,15 @@
         action="store_true",
     )
     parser.add_argument(
-<<<<<<< HEAD
         "-n",
         "--no-format",
         help="do not add pretty print formatting to output",
-=======
+        action="store_true",
+    )
+    parser.add_argument(
         "-o",
         "--only",
         help="Only display the response, omit query",
->>>>>>> 7283ba44
         action="store_true",
     )
 
